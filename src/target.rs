--- conflicted
+++ resolved
@@ -1,26 +1,13 @@
 use crate::Region;
 
 /// Carbon intensity target, e.g. a postcode or a region
-<<<<<<< HEAD
-#[derive(PartialEq)]
-=======
 #[derive(Debug, Clone, PartialEq)]
->>>>>>> 359aa572
 pub enum Target {
     National,
     Postcode(String),
     Region(Region),
 }
 
-<<<<<<< HEAD
-impl FromStr for Target {
-    type Err = ();
-
-    fn from_str(s: &str) -> Result<Self, Self::Err> {
-        if s.is_empty() {
-            return Ok(Target::National);
-        }
-=======
 /// Creates a `Target` from a `String`
 ///
 /// If the string contains a valid `Region` id this returns a `Target::Region`,
@@ -40,7 +27,6 @@
 impl From<String> for Target {
     fn from(s: String) -> Self {
         //"" => Ok(Target::NATIONAL)
->>>>>>> 359aa572
 
         // Check if input can be parsed as a Region
         if let Ok(region) = s.parse::<Region>() {
