--- conflicted
+++ resolved
@@ -17,26 +17,15 @@
     pub end_date: Option<String>,
 
     #[clap()]
-<<<<<<< HEAD
-    /// numerical value for a region (1-17), first part of a UK postcode
-    /// or national data if left empty
-    pub value: Option<String>,
-=======
     /// numerical value for a region (1-17) or first part of a UK postcode
     pub target: Target,
->>>>>>> 359aa572
 }
 
 #[tokio::main]
 async fn main() {
     let args = Args::parse();
 
-<<<<<<< HEAD
-    let target: Target = args.value.unwrap_or("".to_string()).parse().unwrap();
-=======
-    // let target: Target = args.value.parse().unwrap_or(Target::NATIONAL);
     let target: Target = args.target;
->>>>>>> 359aa572
 
     // look for a range if a date was specified
     if let Some(start_date) = &args.start_date {
